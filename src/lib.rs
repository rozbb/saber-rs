--- conflicted
+++ resolved
@@ -1,4 +1,4 @@
-<<<<<<< HEAD
+#![no_std]
 #![forbid(unsafe_code)]
 #![warn(
 //    clippy::unwrap_used, TODO: needs addressing
@@ -7,11 +7,7 @@
     unused_lifetimes,
     unused_qualifications
 )]
-#![cfg_attr(all(not(feature = "std"), not(test)), no_std)]
 #![doc = include_str!("../README.md")]
-=======
-#![no_std]
->>>>>>> 6fce3004
 
 mod consts;
 mod gen;
